<?php

/*
 * (c) Markus Lanthaler <mail@markus-lanthaler.com>
 *
 * For the full copyright and license information, please view the LICENSE
 * file that was distributed with this source code.
 */

namespace ML\JsonLD;

use stdClass as Object;
use ML\JsonLD\Exception\ParseException;
use ML\JsonLD\Exception\SyntaxException;
use ML\JsonLD\Exception\ProcessException;
use ML\JsonLD\Exception\InvalidQuadException;
use ML\IRI\IRI;

/**
 * Processor processes JSON-LD documents as specified by the JSON-LD
 * specification.
 *
 * @author Markus Lanthaler <mail@markus-lanthaler.com>
 */
class Processor
{
    /** Timeout for retrieving remote documents in seconds */
    const REMOTE_TIMEOUT = 10;

    /** Maximum number of recursion that are allowed to resolve an IRI */
    const CONTEXT_MAX_IRI_RECURSIONS = 10;

    /** Identifier for the default graph as used in the node map */
    const DEFAULT_GRAPH = '@default';

    /** Identifier for the union graph as used in the node map */
    const UNION_GRAPH = '@union';

    /**
     * @var array A list of all defined keywords
     */
    private static $keywords = array('@context', '@id', '@value', '@language', '@type',
                                     '@container', '@list', '@set', '@graph', '@reverse',
                                     '@base', '@vocab', '@index', '@null');  // TODO Introduce @null supported just for framing

    /**
     * @var array Framing options keywords
     */
    private static $framingKeywords = array('@explicit', '@default', '@embed',
                                            //'@omitDefault',     // TODO Is this really needed?
                                            '@embedChildren');  // TODO How should this be called?
                                            // TODO Add @preserve, @null?? Update spec keyword list

    /**
     * @var IRI The base IRI
     */
    private $baseIri = null;

    /**
     * Compact arrays with just one element to a scalar
     *
     * If set to true, arrays holding just one element are compacted to
     * scalars, otherwise the arrays are kept as arrays.
     *
     * @var bool
     */
    private $compactArrays;

    /**
     * Optimize compacted output
     *
     * If set to true, the processor is free to optimize the result to produce
     * an even compacter representation than the algorithm described by the
     * official JSON-LD specification.
     *
     * @var bool
     */
    private $optimize;

    /**
     * Use native types when converting from RDF
     *
     * If set to true, the processor will try to convert datatyped literals
     * to native types instead of using the expanded object form when
     * converting from RDF. xsd:boolean values will be converted to booleans
     * whereas xsd:integer and xsd:double values will be converted to numbers.
     *
     * @var bool
     */
    private $useNativeTypes;

    /**
     * Use rdf:type instead of @type when converting from RDF
     *
     * If set to true, the JSON-LD processor will use the expanded rdf:type
     * IRI as the property instead of @type when converting from RDF.
     *
     * @var bool
     */
    private $useRdfType;

    /**
     * @var array Blank node map
     */
    private $blankNodeMap = array();

    /**
     * @var integer Blank node counter
     */
    private $blankNodeCounter = 0;

    /**
     * @var DocumentFactoryInterface The factory to create new documents
     */
    private $documentFactory = null;

    /**
     * Constructor
     *
     * The options parameter must be passed and all off the following properties
     * have to be set:
     *
     *   - <em>base</em>           The base IRI.
     *   - <em>compactArrays</em>  If set to true, arrays holding just one element
     *                             are compacted to scalars, otherwise the arrays
     *                             are kept as arrays.
     *   - <em>optimize</em>       If set to true, the processor is free to optimize
     *                             the result to produce an even compacter
     *                             representation than the algorithm described by
     *                             the official JSON-LD specification.
     *   - <em>useNativeTypes</em> If set to true, the processor will try to
     *                             convert datatyped literals to native types
     *                             instead of using the expanded object form
     *                             when converting from RDF. xsd:boolean values
     *                             will be converted to booleans whereas
     *                             xsd:integer and xsd:double values will be
     *                             converted to numbers.
     *   - <em>useRdfType</em>     If set to true, the JSON-LD processor will use
     *                             the expanded rdf:type IRI as the property instead
     *                             of @type when converting from RDF.
     *
     * @param object $options Options to configure the various algorithms.
     */
    public function __construct($options)
    {
        $this->baseIri = new IRI($options->base);
        $this->compactArrays = (bool) $options->compactArrays;
        $this->optimize = (bool) $options->optimize;
        $this->useNativeTypes = (bool) $options->useNativeTypes;
        $this->useRdfType = (bool) $options->useRdfType;
        $this->documentFactory = $options->documentFactory;
    }

    /**
     * Parses a JSON-LD document to a PHP value
     *
     * @param string $document A JSON-LD document.
     *
     * @return mixed A PHP value.
     *
     * @throws ParseException If the JSON-LD document is not valid.
     */
    public static function parse($document)
    {
        if (function_exists('mb_detect_encoding') &&
            (false === mb_detect_encoding($document, 'UTF-8', true))) {
            throw new ParseException('The JSON-LD document does not appear to be valid UTF-8.');
        }

        $data = json_decode($document, false, 512);

        switch (json_last_error()) {
            case JSON_ERROR_NONE:
                break;  // no error
            case JSON_ERROR_DEPTH:
                throw new ParseException('The maximum stack depth has been exceeded.');
            case JSON_ERROR_STATE_MISMATCH:
                throw new ParseException('Invalid or malformed JSON.');
            case JSON_ERROR_CTRL_CHAR:
                throw new ParseException('Control character error (possibly incorrectly encoded).');
            case JSON_ERROR_SYNTAX:
                throw new ParseException('Syntax error, malformed JSON.');
            case JSON_ERROR_UTF8:
                throw new ParseException('Malformed UTF-8 characters (possibly incorrectly encoded).');
            default:
                throw new ParseException('Unknown error while parsing JSON.');
        }

        return (empty($data)) ? null : $data;
    }

    /**
     * Parses a JSON-LD document and returns it as a Document
     *
     * @param array|object $input The JSON-LD document to process.
     *
     * @return Document The parsed JSON-LD document.
     *
     * @throws ParseException If the JSON-LD input document is invalid.
     */
    public function getDocument($input)
    {
        // TODO Add support for named graphs
        $nodeMap = new Object();
        $nodeMap->{self::UNION_GRAPH} = new Object();
        $this->generateNodeMap($nodeMap, $input, self::UNION_GRAPH);

        // As we do not support named graphs yet we are currently just
        // interested in the union graph
        $nodeMap = $nodeMap->{self::UNION_GRAPH};

        // We need to keep track of blank nodes as they are renamed when
        // inserted into the Document

        if (null === $this->documentFactory) {
            $this->documentFactory = new DefaultDocumentFactory();
        }

        $document = $this->documentFactory->createDocument($this->baseIri);
        $graph = $document->getGraph();
        $nodes = array();

        foreach ($nodeMap as $id => &$item) {
            if (!isset($nodes[$id])) {
                $nodes[$id] = $graph->createNode($item->{'@id'});
            }

            $node = $nodes[$id];
            unset($item->{'@id'});

            // Process node type as it needs to be handled differently than
            // other properties
            if (property_exists($item, '@type')) {
                foreach ($item->{'@type'} as $type) {
                    if (!isset($nodes[$type])) {
                        $nodes[$type] = $graph->createNode($type);
                    }
                    $node->addType($nodes[$type]);
                }
                unset($item->{'@type'});
            }

            foreach ($item as $property => $value) {
                foreach ($value as $val) {
                    if (property_exists($val, '@value')) {
                        if (property_exists($val, '@type')) {
                            $node->setProperty($property, new TypedValue($val->{'@value'}, $val->{'@type'}));
                        } elseif (property_exists($val, '@language')) {
                            $node->addPropertyValue(
                                $property,
                                new LanguageTaggedString($val->{'@value'}, $val->{'@language'})
                            );
                        } else {
                            $node->addPropertyValue($property, $val->{'@value'});
                        }
                    } elseif (property_exists($val, '@id')) {
                        if (!isset($nodes[$val->{'@id'}])) {
                            $nodes[$val->{'@id'}] = $graph->createNode($val->{'@id'});
                        }
                        $node->addPropertyValue($property, $nodes[$val->{'@id'}]);
                    } else {
                        // TODO Handle lists
                        throw new \Exception('Not implemented yet');
                    }
                }
            }
        }

        unset($nodeMap);

        return $document;
    }

    /**
     * Expands a JSON-LD document
     *
     * @param mixed   $element    A JSON-LD element to be expanded.
     * @param array   $activectx  The active context.
     * @param string  $activeprty The active property.
     * @param boolean $frame      True if a frame is being expanded, otherwise false.
     *
     * @return mixed The expanded document.
     *
     * @throws SyntaxException  If the JSON-LD document contains syntax errors.
     * @throws ProcessException If the expansion failed.
     * @throws ParseException   If a remote context couldn't be processed.
     */
    public function expand(&$element, $activectx = array(), $activeprty = null, $frame = false, $debug = false)
    {
        if (is_scalar($element)) {
            if ((null === $activeprty) || ('@graph' === $activeprty)) {
                $result = null;
            } else {
                $result = $this->expandValue($element, $activectx, $activeprty);
            }

            if ($debug) {
                $wrapper = new \stdClass();
                $wrapper->{'__orig_value'} = $element;
                $wrapper->{'__value'} = $result;

                $element = $wrapper;
            } else {
                $element = $result;
            }

            return;
        }

        if (null === $element) {
            return;
        }

        if (is_array($element)) {
            $result = array();
            foreach ($element as &$item) {
                $this->expand($item, $activectx, $activeprty, $frame, $debug);

                // Check for lists of lists
                if (('@list' === $this->getPropertyDefinition($activectx, $activeprty, '@container')) ||
                    ('@list' === $activeprty)) {
                    if (is_array($item) || (is_object($item) && property_exists($item, '@list'))) {
                        throw new SyntaxException("List of lists detected in property \"$activeprty\".", $element);
                    }
                }

                if (is_array($item)) {
                    $result = array_merge($result, $item);
                } elseif (null !== $item) {
                    $result[] = $item;
                }
            }

            $element = $result;

            return;
        }

        // Otherwise it's an object. Process its local context if available
        if (property_exists($element, '@context')) {
            $this->processContext($element->{'@context'}, $activectx);

            if (false === $debug) {
                unset($element->{'@context'});
            } else {
                // TODO DEBUG
                $newctx = new \stdClass();
                $newctx->{'__value'} = $element->{'@context'};
                $newctx->{'__activectx'} = $activectx;
                $element->{'@context'} = $newctx;
            }
        }

        $properties = get_object_vars($element);
        ksort($properties);

        $element = new Object();

        foreach ($properties as $property => $value) {
            if ('@context' === $property) {
                $element->{$property} = $value;
            }

            $expProperty = $this->expandIri($property, $activectx, false, true);

            // Make sure to keep framing keywords if a frame is being expanded
            if ($frame && in_array($expProperty, self::$framingKeywords)) {
<<<<<<< HEAD
                self::setProperty($element, $expProperty, $value, ($debug) ? $property : null);
=======
                // and that the default value is expanded
                if ('@default' === $expProperty) {
                    $this->expand($value, $activectx, $activeprty, $frame);
                }

                self::setProperty($element, $expProperty, $value);
>>>>>>> bb67e4e0
                continue;
            }

            if (in_array($expProperty, self::$keywords)) {
                if ('@reverse' === $activeprty) {
                    throw new SyntaxException(
                        'No keywords or keyword aliases are allowed in @reverse-maps, found ' . $expProperty
                    );
                }
                $this->expandKeywordValue($element, $activeprty, $expProperty, $value, $activectx, $frame, ($debug) ? $property : null);

                continue;
            } elseif (false === strpos($expProperty, ':')) {
                if ($debug) {
                    self::setProperty($element, null, $value, $property);
                }

                // the expanded property is neither a keyword nor an IRI
                continue;
            }

            $propertyContainer = $this->getPropertyDefinition($activectx, $property, '@container');

            if (is_object($value) && in_array($propertyContainer, array('@language', '@index'))) {
                $result = array();

                $value = (array) $value;  // makes it easier to order the key-value pairs
                ksort($value);

                if ('@language' === $propertyContainer) {
                    foreach ($value as $key => $val) {
                        // TODO Make sure key is a valid language tag

                        if (false === is_array($val)) {
                            $val = array($val);
                        }

                        foreach ($val as $item) {
                            if (false === is_string($item)) {
                                throw new SyntaxException(
                                    "Detected invalid value in $property->$key: it must be a string as it " .
                                    "is part of a language map.",
                                    $item
                                );
                            }

                            $result[] = (object) array(
                                '@value' => $item,
                                '@language' => strtolower($key)
                            );
                        }
                    }
                } else {
                    // @container: @index
                    foreach ($value as $key => $val) {
                        if (false === is_array($val)) {
                            $val = array($val);
                        }

                        $this->expand($val, $activectx, $property, $frame, $debug);

                        foreach ($val as $item) {
                            if (false === property_exists($item, '@index')) {
                                $item->{'@index'} = $key;
                            }

                            $result[] = $item;
                        }
                    }
                }

                $value = $result;
            } else {
                $this->expand($value, $activectx, $property, $frame, $debug);
            }

            // Remove properties with null values
            if (null === $value) {
                if ($debug) {
                     self::setProperty($element, $expProperty, null, $property);
                }
                continue;
            }

            // If property has an @list container and value is not yet an
            // expanded @list-object, transform it to one
            if (('@list' === $propertyContainer) &&
                ((false === is_object($value) || (false === property_exists($value, '@list'))))) {
                if (false === is_array($value)) {
                    $value = array($value);
                }

                $obj = new Object();
                $obj->{'@list'} = $value;
                $value = $obj;
            }

            $target = $element;
            if ($this->getPropertyDefinition($activectx, $property, '@reverse')) {
                if (false === property_exists($target, '@reverse')) {
                    $target->{'@reverse'} = new Object();
                }
                $target = $target->{'@reverse'};

                if (false === is_array($value)) {
                    $value = array($value);
                }

                foreach ($value as $val) {
                    if (property_exists($val, '@value') || property_exists($val, '@list')) {
                        throw new SyntaxException('Detected invalid value in @reverse-map (only nodes are allowed', $val);
                    }
                }
            }

            if ($debug) {
                self::setProperty($target, $expProperty, $value, $property);
            } else {
                self::mergeIntoProperty($target, $expProperty, $value, true);
            }
        }

        // All properties have been processed. Make sure the result is valid
        // and optimize object where possible
        $numProps = count(get_object_vars($element));

        // Indexes are allowed everywhere
        if (property_exists($element, '@index')) {
            $numProps--;
        }

        // Remove free-floating nodes
        if ((false === $frame) && ((null === $activeprty) || ('@graph' === $activeprty)) &&
            (((0 === $numProps) || property_exists($element, '@value') || property_exists($element, '@list') ||
             ((1 === $numProps) && property_exists($element, '@id'))))) {

            $element = null;
            return;
        }

        if (property_exists($element, '@value')) {
            $numProps--;  // @value
            if (property_exists($element, '@language')) {
                if (false === $frame) {
                    if (false === is_string($element->{'@language'})) {
                        throw new SyntaxException(
                            'Invalid value for @language detected (must be a string).',
                            $element
                        );
                    } elseif (false === is_string($element->{'@value'})) {
                        throw new SyntaxException(
                            'Only strings can be language tagged.',
                            $element
                        );
                    }
                }

                $numProps--;
            } elseif (property_exists($element, '@type')) {
                if ((false === $frame) && (false === $debug) && (false === is_string($element->{'@type'}))) {
                    throw new SyntaxException(
                        'Invalid value for @type detected (must be a string).',
                        $element
                    );
                }

                $numProps--;
            }

            if ($numProps > 0) {
                throw new SyntaxException('Detected an invalid @value object.', $element);
            } elseif (null === $element->{'@value'}) {
                // object has just an @value property that is null, can be replaced with that value
                $element = $element->{'@value'};
            }

            return;
        }

        // Not an @value object, make sure @type is an array
        if ((false === $debug) && property_exists($element, '@type') && (false === is_array($element->{'@type'}))) {
            $element->{'@type'} = array($element->{'@type'});
        }
        if (($numProps > 1) && ((property_exists($element, '@list') || property_exists($element, '@set')))) {
            throw new SyntaxException(
                'An object with a @list or @set property can\'t contain other properties.',
                $element
            );
        } elseif (property_exists($element, '@set')) {
            // @set objects can be optimized away as they are just syntactic sugar
            $element = $element->{'@set'};
        } elseif (($numProps === 1) && (false === $frame) && property_exists($element, '@language')) {
            // if there's just @language and nothing else and we are not expanding a frame, drop whole object
            $element = null;
        }
    }

    /**
     * Expands the value of a keyword
     *
     * @param object  $element    The object this property-value pair is part of.
     * @param string  $activeprty The active property.
     * @param string  $keyword    The keyword whose value is being expanded.
     * @param mixed   $value      The value to expand.
     * @param array   $activectx  The active context.
     * @param boolean $frame      True if a frame is being expanded, otherwise false.
     *
     * @throws SyntaxException If the JSON-LD document contains syntax errors.
     */
    private function expandKeywordValue(&$element, $activeprty, $keyword, $value, $activectx, $frame, $origProperty = null)
    {
        $debug = (null !== $origProperty);

        // Ignore all null values except for @value as in that case it is
        // needed to determine what @type means
        if ((null === $value) && ('@value' !== $keyword)) {
            return;
        }

        if ('@id' === $keyword) {
            if (false === is_string($value)) {
                throw new SyntaxException('Invalid value for @id detected (must be a string).', $element);
            }

            if ($debug) {
                $result = new \stdClass();
                $result->{'__orig_value'} = $value;
                $result->{'__value'} = (object) array('@id' => $this->expandIri($value, $activectx, true));
                $value = $result;
            } else {
                $value = $this->expandIri($value, $activectx, true);
            }

            self::setProperty($element, $keyword, $value, $origProperty);

            return;
        }

        if ('@type' === $keyword) {
            if (is_string($value)) {
                if ($debug) {
                    $result = new \stdClass();
                    $result->{'__orig_value'} = $value;
                    $result->{'__value'} = (object) array('@id' => $this->expandIri($value, $activectx, true, true));
                    $value = $result;
                } else {
                    $value = $this->expandIri($value, $activectx, true, true);
                }

                self::setProperty($element, $keyword, $value, $origProperty);

                return;
            }

            if (false === ($wasArray = is_array($value))) {
                $value = array($value);
            }

            $result = array();

            foreach ($value as $item) {
                if (is_string($item)) {
                    if ($debug) {
                        $result[] = (object) array(
                            '__orig_value' => $value,
                            '__value' => (object) array('@id' => $this->expandIri($item, $activectx, true, true))
                        );
                    } else {
                        $result[] = $this->expandIri($item, $activectx, true, true);
                    }
                } else {
                    if (false === $frame) {
                        throw new SyntaxException("Invalid value for $keyword detected.", $value);
                    }

                    self::mergeIntoProperty($element, $keyword, $item);
                }
            }

            if ($debug) {
                if (!$wasArray) {
                    $result = $result[0];
                }

                self::setProperty($element, $keyword, $result, $origProperty);
            } else {
                // Don't keep empty arrays
                if (count($result) >= 1) {
                    self::mergeIntoProperty($element, $keyword, $result, true);
                }
            }
        }

        if (('@value' === $keyword) || ('@language' === $keyword) || ('@index' === $keyword)) {
            if (false === $frame) {
                if (is_array($value) && (1 === count($value))) {
                    $value = $value[0];
                }

                if ('@value' !== $keyword) {
                    if (false === is_string($value)) {
                        throw new SyntaxException("Invalid value for $keyword detected; must be a string.", $value);
                    }
                } elseif ((null !== $value) && (false === is_scalar($value))) {
                    // we need to preserve @value: null to distinguish values form nodes
                    throw new SyntaxException("Invalid value for $keyword detected (must be a scalar).", $value);
                }
            } elseif (false === is_array($value)) {
                $value = array($value);
            }

            self::setProperty($element, $keyword, $value, $origProperty);

            return;
        }

        // TODO Optimize the following code, there's a lot of repetition, only the $activeprty param is changing
        if ('@list' === $keyword) {
            if ((null === $activeprty) || ('@graph' === $activeprty)) {
                return;
            }

            $this->expand($value, $activectx, $activeprty, $frame, $debug);

            if (is_object($value) && property_exists($value, '@list')) {
                throw new SyntaxException("List of lists detected.", $element);
            }

            self::mergeIntoProperty($element, $keyword, $value, true);

            return;
        }

        if ('@set' === $keyword) {
            $this->expand($value, $activectx, $activeprty, $frame, $debug);
            self::mergeIntoProperty($element, $keyword, $value, true);

            return;
        }

        if ('@reverse' === $keyword) {
            if (false === is_object($value)) {
                throw new SyntaxException('Detected invalid value for @reverse (must be an object).', $value);
            }

            $this->expand($value, $activectx, $keyword, $frame, $debug);

            // Do not create @reverse-containers inside @reverse containers
            if (property_exists($value, $keyword)) {
                foreach (get_object_vars($value->{$keyword}) as $prop => $val) {
                    self::mergeIntoProperty($element, $prop, $val, true);
                }

                unset($value->{$keyword});
            }

            $value = get_object_vars($value);

            if ((count($value) > 0) && (false === property_exists($element, $keyword))) {
                $element->{$keyword} = new Object();
            }

            foreach ($value as $prop => $val) {
                foreach ($val as $v) {
                    if (property_exists($v, '@value') || property_exists($v, '@list')) {
                        throw new SyntaxException('Detected invalid value in @reverse-map (only nodes are allowed', $v);
                    }
                    self::mergeIntoProperty($element->{$keyword}, $prop, $v, true);
                }
            }

            return;
        }

        if ('@graph' === $keyword) {
            $this->expand($value, $activectx, $keyword, $frame, $debug);
            self::mergeIntoProperty($element, $keyword, $value, true);

            return;
        }
    }

    /**
     * Expands a scalar value
     *
     * @param mixed  $value      The value to expand.
     * @param array  $activectx  The active context.
     * @param string $activeprty The active property.
     *
     * @return Object The expanded value.
     */
    private function expandValue($value, $activectx, $activeprty)
    {
        $def = $this->getPropertyDefinition($activectx, $activeprty);

        $result = new Object();

        if ('@id' === $def['@type']) {
            $result->{'@id'} = $this->expandIri($value, $activectx, true);
        } elseif ('@vocab' === $def['@type']) {
            $result->{'@id'} = $this->expandIri($value, $activectx, true, true);
        } else {
            $result->{'@value'} = $value;

            if (isset($def['@type'])) {
                $result->{'@type'} = $def['@type'];
            } elseif (isset($def['@language']) && is_string($result->{'@value'})) {
                $result->{'@language'} = $def['@language'];
            }
        }

        return $result;
    }

    /**
     * Expands a JSON-LD IRI value (term, compact IRI, IRI) to an absolute
     * IRI and relabels blank nodes
     *
     * @param mixed $value         The value to be expanded to an absolute IRI.
     * @param array $activectx     The active context.
     * @param bool  $relativeIri   Specifies whether $value should be treated as
     *                             relative IRI against the base IRI or not.
     * @param bool  $vocabRelative Specifies whether $value is relative to @vocab
     *                             if set or not.
     * @param object $localctx     If the IRI is being expanded as part of context
     *                             processing, the current local context has to be
     *                             passed as well.
     * @param array  $path         A path of already processed terms to detect
     *                             circular dependencies
     *
     * @return string The expanded IRI.
     */
    private function expandIri(
        $value,
        $activectx,
        $relativeIri = false,
        $vocabRelative = false,
        $localctx = null,
        $path = array()
    ) {
        if ((null === $value) || in_array($value, self::$keywords)) {
            return $value;
        }

        if ($localctx) {
            if (in_array($value, $path)) {
                throw new ProcessException(
                    'Cycle in context definition detected: ' . join(' -> ', $path) . ' -> ' . $path[0],
                    $localctx
                );
            } else {
                $path[] = $value;

                if (count($path) >= self::CONTEXT_MAX_IRI_RECURSIONS) {
                    throw new ProcessException(
                        'Too many recursions in term definition: ' . join(' -> ', $path) . ' -> ' . $path[0],
                        $localctx
                    );
                }
            }

            if (isset($localctx->{$value})) {
                if (is_string($localctx->{$value})) {
                    return $this->expandIri($localctx->{$value}, $activectx, false, true, $localctx, $path);
                } elseif (isset($localctx->{$value}->{'@id'})) {
                    if (false === is_string($localctx->{$value}->{'@id'})) {
                        throw new SyntaxException(
                            'Detected invalid IRI mapping for term ' . $value,
                            $localctx
                        );
                    }

                    return $this->expandIri($localctx->{$value}->{'@id'}, $activectx, false, true, $localctx, $path);
                }
            }
        }

        // Terms apply only for vocab-relative IRIs
        if ((true === $vocabRelative) && array_key_exists($value, $activectx)) {
            return $activectx[$value]['@id'];
        }

        if (false !== strpos($value, ':')) {
            list($prefix, $suffix) = explode(':', $value, 2);

            if (('_' === $prefix) || ('//' === substr($suffix, 0, 2))) {
                // Safety measure to prevent reassigned of, e.g., http://
                // the "_" prefix is reserved for blank nodes and can't be expanded
                return $value;
            }

            if ($localctx) {
                $prefix = $this->expandIri($prefix, $activectx, false, true, $localctx, $path);

                // If prefix contains a colon, we have successfully expanded it
                if (false !== strpos($prefix, ':')) {
                    return $prefix . $suffix;
                }
            } elseif (array_key_exists($prefix, $activectx)) {
                // compact IRI
                return $activectx[$prefix]['@id'] . $suffix;
            }
        } else {
            if ($vocabRelative && array_key_exists('@vocab', $activectx)) {
                return $activectx['@vocab'] . $value;
            } elseif ($relativeIri) {
                return (string) $activectx['@base']->resolve($value);
            }
        }

        // can't expand it, return as is
        return $value;
    }

    /**
     * Compacts a JSON-LD document
     *
     * Attention: This method must be called with an expanded element,
     * otherwise it might not work.
     *
     * @param mixed  $element    A JSON-LD element to be compacted.
     * @param array  $activectx  The active context.
     * @param array  $inversectx The inverse context.
     * @param string $activeprty The active property.
     *
     * @return mixed The compacted JSON-LD document.
     */
    public function compact(&$element, $activectx = array(), $inversectx = array(), $activeprty = null)
    {
        if (is_array($element)) {
            $result = array();
            foreach ($element as &$item) {
                $this->compact($item, $activectx, $inversectx, $activeprty);
                if (null !== $item) {
                    $result[] = $item;
                }
            }

            if ($this->compactArrays && (1 === count($result))) {
                $element = $result[0];
            } else {
                $element = $result;
            }

            return;
        }

        if (false === is_object($element)) {
            // element is already in compact form, nothing else to do
            return;
        }

        if (property_exists($element, '@value') || property_exists($element, '@id')) {
            $def = $this->getPropertyDefinition($activectx, $activeprty);
            $element = $this->compactValue($element, $def, $activectx, $inversectx);

            if (false === is_object($element)) {
                return;
            }
        }

        // Otherwise, compact all properties
        $properties = get_object_vars($element);
        ksort($properties);

        $inReverse = ('@reverse' === $activeprty);
        $element = new Object();

        foreach ($properties as $property => $value) {
            if (in_array($property, self::$keywords)) {
                if ('@id' === $property) {
                    $value = $this->compactIri($value, $activectx, $inversectx);
                } elseif ('@type' === $property) {
                    if (is_string($value)) {
                        $value = $this->compactIri($value, $activectx, $inversectx, null, true);
                    } else {
                        foreach ($value as $key => &$iri) {
                            $iri = $this->compactIri($iri, $activectx, $inversectx, null, true);
                        }

                        if ($this->compactArrays && (1 === count($value))) {
                            $value = $value[0];
                        }
                    }
                } elseif (('@graph' === $property) || ('@list' === $property)) {
                    $this->compact($value, $activectx, $inversectx, $property);

                    if (false === is_array($value)) {
                        $value = array($value);
                    }
                } elseif ('@reverse' === $property) {
                    $this->compact($value, $activectx, $inversectx, $property);

                    // Move reverse properties out of the map into element
                    foreach (get_object_vars($value) as $prop => $val) {
                        if ($this->getPropertyDefinition($activectx, $prop, '@reverse')) {
                            // TODO Compact arrays!?
                            self::mergeIntoProperty($element, $prop, $val);
                            unset($value->{$prop});
                        }
                    }

                    if (0 === count(get_object_vars($value))) {
                        continue;  // no properties left in the @reverse-map
                    }
                }

                // Get the keyword alias from the inverse context if available
                $activeprty = (isset($inversectx[$property]['term']))
                    ? $inversectx[$property]['term']
                    : $property;

                self::setProperty($element, $activeprty, $value);

                // ... continue with next property
                continue;
            }

            // handle @null-objects as used in framing
            if (is_object($value) && property_exists($value, '@null')) {
                $activeprty = $this->compactIri($property, $activectx, $inversectx, null, true, $inReverse);

                if (false === property_exists($element, $activeprty)) {
                    $element->{$activeprty} = null;
                }

                continue;
            }

            // Make sure that empty arrays are preserved
            if (0 === count($value)) {
                $activeprty = $this->compactIri($property, $activectx, $inversectx, null, true, $inReverse);

                self::mergeIntoProperty($element, $activeprty, $value);

                // ... continue with next property
                continue;
            }

            // Compact every item in value separately as they could map to different terms
            foreach ($value as $item) {
                $activeprty = $this->compactIri($property, $activectx, $inversectx, $item, true, $inReverse);
                $def = $this->getPropertyDefinition($activectx, $activeprty);

                if (in_array($def['@container'], array('@language', '@index'))) {
                    if (false === property_exists($element, $activeprty)) {
                        $element->{$activeprty} = new Object();
                    }

                    $def[$def['@container']] = $item->{$def['@container']};
                    $item = $this->compactValue($item, $def, $activectx, $inversectx);

                    $this->compact($item, $activectx, $inversectx, $activeprty);

                    self::mergeIntoProperty($element->{$activeprty}, $def[$def['@container']], $item);

                    continue;
                }

                if (is_object($item)) {
                    if (property_exists($item, '@list')) {
                        $this->compact($item->{'@list'}, $activectx, $inversectx, $activeprty);

                        if (false === is_array($item->{'@list'})) {
                            $item->{'@list'} = array($item->{'@list'});
                        }

                        if ('@list' === $def['@container']) {
                            // a term can just hold one list if it has a @list container
                            // (we don't support lists of lists)
                            self::setProperty($element, $activeprty, $item->{'@list'});

                            continue;  // ... continue with next value
                        } else {
                            $result = new Object();

                            $alias = $this->compactIri('@list', $activectx, $inversectx, null, true);
                            $result->{$alias} = $item->{'@list'};

                            if (isset($item->{'@index'})) {
                                $alias = $this->compactIri('@index', $activectx, $inversectx, null, true);
                                $result->{$alias} = $item->{'@index'};
                            }

                            $item = $result;
                        }
                    } else {
                        $this->compact($item, $activectx, $inversectx, $activeprty);
                    }
                }

                // Merge value back into resulting object making sure that value is always
                // an array if a container is set or compactArrays is set to false
                $asArray = ((false === $this->compactArrays) || (false === $def['compactArrays']));

                self::mergeIntoProperty($element, $activeprty, $item, $asArray);
            }
        }
    }

    /**
     * Compacts a value
     *
     * The passed property definition must be an associative array
     * containing the following data:
     *
     * <code>
     *   @type      => type IRI or null
     *   @language  => language code or null
     *   @index     => index string or null
     *   @container => the container: @set, @list, @language, or @index
     * </code>
     *
     * @param mixed $value      The value to compact (arrays are not allowed!).
     * @param array $definition The active property's definition.
     * @param array $activectx  The active context.
     * @param array $inversectx The inverse context.
     *
     * @return mixed The compacted value.
     */
    private function compactValue($value, $definition, $activectx, $inversectx)
    {
        if ('@index' === $definition['@container']) {
            unset($value->{'@index'});
        }

        $numProperties = count(get_object_vars($value));

        // @id object
        if (property_exists($value, '@id')) {
            if (1 === $numProperties) {
                if ('@id' === $definition['@type']) {
                    return $this->compactIri($value->{'@id'}, $activectx, $inversectx);
                }

                if ('@vocab' === $definition['@type']) {
                    return $this->compactIri($value->{'@id'}, $activectx, $inversectx, null, true);
                }
            }

            return $value;
        }

        // @value object
        $criterion = (isset($value->{'@type'})) ? '@type' : null;
        $criterion = (isset($value->{'@language'})) ? '@language' : $criterion;

        if (null !== $criterion) {
            if ((2 === $numProperties) && ($value->{$criterion} === $definition[$criterion])) {
                return $value->{'@value'};
            }

            return $value;
        }

        // the object has neither a @type nor a @language property
        // check the active property's definition
        if (is_string($value->{'@value'}) && (null !== $definition['@language'])) {
            // if the property is language tagged or there's a default language,
            // we can't compact the value if it is a string
            return $value;
        }

        // we can compact the value
        return (1 === $numProperties) ? $value->{'@value'} : $value;
    }

    /**
     * Compacts an absolute IRI (or aliases a keyword)
     *
     * If the IRI couldn't be compacted, the IRI is returned as is.
     *
     * @param mixed $iri           The IRI to be compacted.
     * @param array $activectx     The active context.
     * @param array $inversectx    The inverse context.
     * @param mixed $value         The value of the property to compact.
     * @param bool  $vocabRelative If `true` is passed, this method tries
     *                             to convert the IRI to an IRI relative to
     *                             `@vocab`; otherwise, that fall back
     *                             mechanism is disabled.
     * @param bool  $reverse       Is the IRI used within a @reverse container?
     *
     * @return string Returns the compacted IRI on success; otherwise the
     *                IRI is returned as is.
     */
    private function compactIri($iri, $activectx, $inversectx, $value = null, $vocabRelative = false, $reverse = false)
    {
        $result = null;

        if ((true === $vocabRelative) && array_key_exists($iri, $inversectx)) {
            if (null !== $value) {
                $valueProfile = $this->getValueProfile($value, $inversectx);

                $container = ('@list' === $valueProfile['@container'])
                    ? array('@list', '@null')
                    : array($valueProfile['@container'], '@set', '@null');

                if (null === $valueProfile['typeLang']) {
                    $typeOrLang = array('@null');
                    $typeOrLangValue = array('@null');
                } else {
                    $typeOrLang = array($valueProfile['typeLang'], '@null');
                    $typeOrLangValue = array();

                    if (true === $reverse) {
                        $typeOrLangValue[] = '@reverse';
                    }

                    if (('@type' === $valueProfile['typeLang']) && ('@id' === $valueProfile['typeLangValue'])) {
                        array_push($typeOrLangValue, '@id', '@vocab', '@null');
                    } elseif (('@type' === $valueProfile['typeLang']) && ('@vocab' === $valueProfile['typeLangValue'])) {
                        array_push($typeOrLangValue, '@vocab', '@id', '@null');
                    } else {
                        $typeOrLangValue = array($valueProfile['typeLangValue'], '@null');
                    }
                }

                $result = $this->queryInverseContext($inversectx[$iri], $container, $typeOrLang, $typeOrLangValue);

                if (null !== $result) {
                    return $result;
                }
            } elseif (isset($inversectx[$iri]['term'])) {
                return $inversectx[$iri]['term'];
            }
        }

        // Compact using @vocab
        if ($vocabRelative && isset($activectx['@vocab']) && (0 === strpos($iri, $activectx['@vocab'])) &&
            (false !== ($vocabIri = substr($iri, strlen($activectx['@vocab'])))) &&
            (false === isset($activectx[$vocabIri]))) {
            return $vocabIri;
        }

        // Try to compact to a compact IRI
        $iriLen = strlen($iri);

        foreach ($inversectx as $termIri => $def) {
            $termIriLen = strlen($termIri);
            if (isset($def['term']) && (0 === strncmp($iri, $termIri, $termIriLen)) &&
                (false !== ($compactIri = substr($iri, $termIriLen)))) {
                $compactIri = $def['term'] . ':' . $compactIri;
                if (false === isset($activectx[$compactIri]) ||
                    ((false === $vocabRelative) && ($iri === $activectx[$compactIri]['@id']))) {
                    return $compactIri;
                }
            }
        }

        // Last resort, convert to a relative IRI
        if (false === $vocabRelative) {
            return (string) $activectx['@base']->baseFor($iri);
        }

        // IRI couldn't be compacted, return as is
        return $iri;
    }

    /**
     * Verifies whether two JSON-LD subtrees are equal not
     *
     * Please note that two unlabeled blank nodes will never be equal by
     * definition.
     *
     * @param mixed $a The first subtree.
     * @param mixed $b The second subree.
     *
     * @return bool Returns true if the two subtrees are equal; otherwise
     *              false.
     */
    private static function subtreeEquals($a, $b)
    {
        if (gettype($a) !== gettype($b)) {
            return false;
        }

        if (is_scalar($a)) {
            return ($a === $b);
        }

        if (is_array($a)) {
            $len = count($a);

            if ($len !== count($b)) {
                return false;
            }

            // TODO Ignore order for sets?
            for ($i = 0; $i < $len; $i++) {
                if (false === self::subtreeEquals($a[$i], $b[$i])) {
                    return false;
                }
            }

            return true;
        }

        if (!property_exists($a, '@id') &&
            !property_exists($a, '@value') &&
            !property_exists($a, '@list')) {
            // Blank nodes can never match as they can't be identified
            return false;
        }

        $properties = array_keys(get_object_vars($a));

        if (count($properties) !== count(get_object_vars($b))) {
            return false;
        }

        foreach ($properties as $property) {
            if ((false === property_exists($b, $property)) ||
                (false === self::subtreeEquals($a->{$property}, $b->{$property}))) {
                return false;
            }
        }

        return true;
    }

    /**
     * Calculates a value profile
     *
     * A value profile represent the schema of the value ignoring the
     * concrete value. It is an associative array containing the following
     * keys-value pairs:
     *
     *   * `@container`: the container, defaults to `@set`
     *   * `typeLang`: is set to `@type` for typed values or `@language` for
     *     (language-tagged) strings; for all other values it is set to
     *     `null`
     *   * `typeLangValue`: set to the type of a typed value or the language
     *     of a language-tagged string (`@null` for all other strings); for
     *     all other values it is set to `null`
     *
     * @param Object $value      The value.
     * @param array  $inversectx The inverse context.
     *
     * @return array The value profile.
     */
    private function getValueProfile(Object $value, $inversectx)
    {
        $valueProfile = array(
            '@container' => '@set',
            'typeLang' => '@type',
            'typeLangValue' => '@id'
        );

        if (property_exists($value, '@index')) {
            $valueProfile['@container'] = '@index';
        }

        if (property_exists($value, '@id')) {
            if (isset($inversectx[$value->{'@id'}]['term'])) {
                $valueProfile['typeLangValue'] = '@vocab';
            } else {
                $valueProfile['typeLangValue'] = '@id';
            }

            return $valueProfile;
        }

        if (property_exists($value, '@value')) {
            if (property_exists($value, '@type')) {
                $valueProfile['typeLang'] = '@type';
                $valueProfile['typeLangValue'] = $value->{'@type'};
            } elseif (property_exists($value, '@language')) {
                $valueProfile['typeLang'] = '@language';
                $valueProfile['typeLangValue'] = $value->{'@language'};

                if (false === property_exists($value, '@index')) {
                    $valueProfile['@container'] = '@language';
                }
            } else {
                $valueProfile['typeLang'] = '@language';
                $valueProfile['typeLangValue'] = '@null';
            }

            return $valueProfile;
        }

        if (property_exists($value, '@list')) {
            $len = count($value->{'@list'});

            if ($len > 0) {
                $valueProfile = $this->getValueProfile($value->{'@list'}[0], $inversectx);
            }

            if (false === property_exists($value, '@index')) {
                $valueProfile['@container'] = '@list';
            }


            for ($i = $len - 1; $i > 0; $i--) {
                $profile = $this->getValueProfile($value->{'@list'}[$i], $inversectx);

                if (($valueProfile['typeLang'] !== $profile['typeLang']) ||
                    ($valueProfile['typeLangValue'] !== $profile['typeLangValue'])) {
                    $valueProfile['typeLang'] = null;
                    $valueProfile['typeLangValue'] = null;

                    return $valueProfile;
                }
            }
        }

        return $valueProfile;
    }

    /**
     * Queries the inverse context to find the term for a given query
     * path (= value profile)
     *
     * @param array   $inversectxFrag The inverse context (or a subtree thereof)
     * @param array   $path           The query corresponding to the value profile
     * @param integer $level          The recursion depth.
     *
     * @return null|string The best matching term or null if none was found.
     */
    private function queryInverseContext($inversectx, $containers, $typeOrLangs, $typeOrLangValues)
    {
        foreach ($containers as $container) {
            foreach ($typeOrLangs as $typeOrLang) {
                foreach ($typeOrLangValues as $typeOrLangValue) {
                    if (isset($inversectx[$container][$typeOrLang][$typeOrLangValue])) {
                        return $inversectx[$container][$typeOrLang][$typeOrLangValue];
                    }
                }
            }
        }

        return null;
    }

    /**
     * Returns a property's definition
     *
     * The result will be in the form
     *
     * <code>
     *   array('@type'      => type or null,
     *         '@language'  => language or null,
     *         '@container' => container or null,
     *         'isKeyword'  => true or false)
     * </code>
     *
     * If `$only` is set, only the value of that key of the array
     * above will be returned.
     *
     * @param array  $activectx The active context.
     * @param string $property  The property.
     * @param string $only      If set, only a this element of the definition
     *                          will be returned.
     *
     * @return array|string|null Returns either the property's definition or
     *                           null if not found.
     */
    private function getPropertyDefinition($activectx, $property, $only = null)
    {
        $result = array(
            '@reverse' => false,
            '@type' => null,
            '@language' => (isset($activectx['@language']))
                ? $activectx['@language']
                : null,
            '@index' => null,
            '@container' => null,
            'isKeyword' => false,
            'compactArrays' => true
        );

        if (in_array($property, self::$keywords)) {
            $result['@type'] = (('@id' === $property) || ('@type' === $property))
                ? '@id'
                : null;
            $result['@language'] = null;
            $result['isKeyword'] = true;
            $result['compactArrays'] = (bool) (('@list' !== $property) && ('@graph' !== $property));
        } else {
            $def = (isset($activectx[$property])) ? $activectx[$property] : null;

            if (null !== $def) {
                $result['@id'] = $def['@id'];
                $result['@reverse'] = $def['@reverse'];

                if (isset($def['@type'])) {
                    $result['@type'] = $def['@type'];
                    $result['@language'] = null;
                } elseif (array_key_exists('@language', $def)) {  // could be null
                    $result['@language'] = $def['@language'];
                }

                if (isset($def['@container'])) {
                    $result['@container'] = $def['@container'];

                    if (('@list' === $def['@container']) || ('@set' === $def['@container'])) {
                        $result['compactArrays'] = false;
                    }
                }
            }
        }

        if ($only) {
            return (isset($result[$only])) ? $result[$only] : null;
        }

        return $result;
    }

    /**
     * Processes a local context to update the active context
     *
     * @param mixed $loclctx    The local context.
     * @param array $activectx  The active context.
     * @param array $remotectxs The already included remote contexts.
     *
     * @throws ProcessException If processing of the context failed.
     * @throws ParseException   If a remote context couldn't be processed.
     */
    public function processContext($loclctx, &$activectx, $remotectxs = array())
    {
        // Initialize variable
        $activectxKey = null;

        if (is_object($loclctx)) {
            $loclctx = clone $loclctx;
        }

        if (false === is_array($loclctx)) {
            $loclctx = array($loclctx);
        }

        foreach ($loclctx as $context) {
            if (null === $context) {
                $activectx = array('@base' => $this->baseIri);
            } elseif (is_object($context)) {
                // make sure we don't modify the passed context
                $context = clone $context;

                if (property_exists($context, '@base')) {
                    if (null === $context->{'@base'}) {
                        $activectx['@base'] = $this->baseIri;
                    } elseif (false === is_string($context->{'@base'}) || (false === strpos($context->{'@base'}, ':'))) {
                        throw new SyntaxException("The value of @base must be an absolute IRI or null.", $context);
                    } else {
                        $activectx['@base'] = new IRI($context->{'@base'});
                    }

                    unset($context->{'@base'});
                }

                if (property_exists($context, '@vocab')) {
                    if (null === $context->{'@vocab'}) {
                        unset($activectx['@vocab']);
                    } elseif ((false === is_string($context->{'@vocab'})) || (false === strpos($context->{'@vocab'}, ':'))) {
                        throw new SyntaxException("The value of @vocab must be an absolute IRI or null.", $context);
                    } else {
                        $activectx['@vocab'] = $context->{'@vocab'};
                    }

                    unset($context->{'@vocab'});
                }

                if (property_exists($context, '@language')) {
                    if ((null !== $context->{'@language'}) && (false === is_string($context->{'@language'}))) {
                        throw new SyntaxException('The value of @language must be a string.', $context);
                    }

                    $activectx['@language'] = $context->{'@language'};
                    unset($context->{'@language'});
                }

                foreach ($context as $key => $value) {
                    unset($context->{$key});
                    unset($activectx[$key]);

                    if (in_array($key, self::$keywords)) {
                        throw new SyntaxException('Keywords cannot be redefined.', $key);
                    }

                    if (null === $value) {
                        $activectx[$key]['@id'] = null;
                        $activectx[$key]['@reverse'] = false;

                        continue;
                    }

                    if (is_string($value)) {
                        $expanded = $this->expandIri($value, $activectx, false, true, $context);

                        if ((false === in_array($expanded, self::$keywords)) && (false === strpos($expanded, ':'))) {
                            throw new SyntaxException("Failed to expand $expanded to an absolute IRI.", $loclctx);
                        }

                        $activectx[$key] = array('@id' => $expanded, '@reverse' => false);
                    } elseif (is_object($value)) {
                        $value = clone $value;    // make sure we don't modify context entries
                        $expanded = null;

                        if (property_exists($value, '@reverse')) {
                            $maxEntries = 1;

                            if (isset($value->{'@container'})) {
                                if ('@index' !== $value->{'@container'}) {
                                    throw new SyntaxException(
                                        "Terms using the @reverse feature support only @index-containers.",
                                        $value
                                    );
                                }

                                $maxEntries++;
                            }

                            if (count(get_object_vars($value)) > $maxEntries) {
                                throw new SyntaxException("Invalid term definition using @reverse detected", $value);
                            }

                            $value->{'@id'} = $value->{'@reverse'};
                            $value->{'@type'} = '@id';
                            $value->{'@reverse'} = true;
                        } else {
                            $value->{'@reverse'} = false;
                        }

                        if (property_exists($value, '@id')) {
                            $expanded = $this->expandIri($value->{'@id'}, $activectx, false, true, $context);

                            if ($value->{'@reverse'} && (false === strpos($expanded, ':'))) {
                                throw new SyntaxException(
                                    "Reverse properties must expand to absolute IRIs, \"$key\" expands to \"$expanded\"."
                                );
                            }
                        } else {
                            $expanded = $this->expandIri($key, $activectx, false, true, $context);
                        }


                        if ((null === $expanded) || in_array($expanded, self::$keywords)) {
                            // if it's an aliased keyword or the IRI is null, we ignore all other properties
                            // TODO Should we throw an exception if there are other properties?
                            $activectx[$key] = array('@id' => $expanded, '@reverse' => false);

                            continue;
                        } elseif (false === strpos($expanded, ':')) {
                            throw new SyntaxException("Failed to expand \"$key\" to an absolute IRI.", $loclctx);
                        }

                        $activectx[$key] = array('@id' => $expanded, '@reverse' => $value->{'@reverse'});

                        if (isset($value->{'@type'})) {
                            $expanded = $this->expandIri($value->{'@type'}, $activectx, false, true, $context);

                            if (('@id' !== $expanded) && ('@vocab' !== $expanded) && (false === strpos($expanded, ':'))) {
                                throw new SyntaxException("Failed to expand $expanded to an absolute IRI.", $loclctx);
                            }

                            $activectx[$key]['@type'] = $expanded;
                        } elseif (property_exists($value, '@language')) {
                            if ((false === is_string($value->{'@language'})) && (null !== $value->{'@language'})) {
                                throw new SyntaxException('The value of @language must be a string.', $context);
                            }

                            // Note the else. Language tagging applies just to term without type coercion
                            $activectx[$key]['@language'] = $value->{'@language'};
                        }

                        if (isset($value->{'@container'})) {
                            if (in_array($value->{'@container'}, array('@list', '@set', '@language', '@index'))) {
                                $activectx[$key]['@container'] = $value->{'@container'};
                            }
                        }
                    }
                }
            } else {
                $remoteContext = (string) $activectx['@base']->resolve($context);
                if (in_array($remoteContext, $remotectxs)) {
                    throw new ProcessException(
                        'Recursive inclusion of remote context: ' . join(' -> ', $remotectxs) . ' -> ' .
                        $remoteContext
                    );
                }
                $remotectxs[] = $remoteContext;

                $remoteContext = JsonLD::parse($remoteContext);

                if (is_object($remoteContext) && property_exists($remoteContext, '@context')) {
                    // TODO Use the context's IRI as base IRI when processing remote contexts (ISSUE-24)
                    $this->processContext($remoteContext->{'@context'}, $activectx, $remotectxs);
                } else {
                    throw new ProcessException('Remote context "' . $context . '" is invalid.', $remoteContext);
                }
            }
        }
    }

    /**
     * Creates an inverse context to simplify IRI compaction
     *
     * The inverse context is a multidimensional array that has the
     * following shape:
     *
     * <code>
     * [container|@null|term]
     *   [@type|@language][typeIRI|languageCode]
     *   [@null][@null]
     *       [term|propGen]
     *           [ array of terms ]
     * </code>
     *
     * @param array $activectx The active context.
     *
     * @return array The inverse context.
     */
    public function createInverseContext($activectx)
    {
        $inverseContext = array();

        $defaultLanguage = isset($activectx['@language']) ? $activectx['@language'] : '@null';
        $propertyGenerators = isset($activectx['@propertyGenerators']) ? $activectx['@propertyGenerators'] : array();

        unset($activectx['@base']);
        unset($activectx['@vocab']);
        unset($activectx['@language']);
        unset($activectx['@propertyGenerators']);

        $activectx = array_merge($activectx, $propertyGenerators);
        unset($propertyGenerators);

        uksort($activectx, array($this, 'sortTerms'));

        // Put every IRI of each term into the inverse context
        foreach ($activectx as $term => $def) {
            if (null === $def['@id']) {
                // this is necessary since some terms can be decoupled from @vocab
                continue;
            }

            $container = (isset($def['@container'])) ? $def['@container'] : '@null';
            $iri = $def['@id'];

            if (false === isset($inverseContext[$iri]['term']) && (false === $def['@reverse'])) {
                $inverseContext[$iri]['term'] = $term;
            }

            $typeOrLang = '@null';
            $typeLangValue = '@null';

            if (true === $def['@reverse']) {
                $typeOrLang = '@type';
                $typeLangValue = '@reverse';
            } elseif (isset($def['@type'])) {
                $typeOrLang = '@type';
                $typeLangValue = $def['@type'];
            } elseif (array_key_exists('@language', $def)) {  // can be null
                $typeOrLang = '@language';
                $typeLangValue = (null === $def['@language']) ? '@null' : $def['@language'];
            } else {
                // Every untyped term is implicitly set to the default language
                if (false === isset($inverseContext[$iri][$container]['@language'][$defaultLanguage])) {
                    $inverseContext[$iri][$container]['@language'][$defaultLanguage] = $term;
                }
            }

            if (false === isset($inverseContext[$iri][$container][$typeOrLang][$typeLangValue])) {
                $inverseContext[$iri][$container][$typeOrLang][$typeLangValue] = $term;
            }
        }

        // Sort the whole inverse context in reverse order, the longest IRI comes first
        uksort($inverseContext, array($this, 'sortTerms'));
        $inverseContext = array_reverse($inverseContext);

        return $inverseContext;
    }

    /**
     * Creates a node map of an expanded JSON-LD document
     *
     * @param object          $nodeMap     The object holding the node map.
     * @param object|object[] $element     An expanded JSON-LD element to
     *                                     be put into the node map
     * @param string          $activegraph The graph currently being processed.
     * @param string          $activeid    The node currently being processed.
     * @param string          $activeprty  The property currently being processed.
     * @param object          $list        The list object if a list is being
     *                                     processed.
     */
    private function generateNodeMap(
        &$nodeMap,
        $element,
        $activegraph = self::DEFAULT_GRAPH,
        $activeid = null,
        $activeprty = null,
        &$list = null
    ) {
        if (is_array($element)) {
            foreach ($element as $item) {
                $this->generateNodeMap($nodeMap, $item, $activegraph, $activeid, $activeprty, $list);
            }

            return;
        }

        // Relabel blank nodes in @type and add a node to the current graph
        if (property_exists($element, '@type')) {
            $types = null;

            if (is_array($element->{'@type'})) {
                $types = &$element->{'@type'};
            } else {
                $types = array(&$element->{'@type'});
            }

            foreach ($types as &$type) {
                if (0 === strncmp($type, '_:', 2)) {
                    $type = $this->getBlankNodeId($type);
                }

                if (false === property_exists($nodeMap->{$activegraph}, $type)) {
                    $nodeMap->{$activegraph}->{$type} = new Object();
                    $nodeMap->{$activegraph}->{$type}->{'@id'} = $type;
                }
            }
        }

        if (property_exists($element, '@value')) {
            // Handle value objects
            if (null === $list) {
                $this->mergeIntoProperty($nodeMap->{$activegraph}->{$activeid}, $activeprty, $element, true, true);
            } else {
                $this->mergeIntoProperty($list, '@list', $element, true, false);
            }
        } elseif (property_exists($element, '@list')) {
            // lists
            $result = new Object();
            $result->{'@list'} = array();

            $this->generateNodeMap($nodeMap, $element->{'@list'}, $activegraph, $activeid, $activeprty, $result);
            $this->mergeIntoProperty($nodeMap->{$activegraph}->{$activeid}, $activeprty, $result, true, false);
        } else {
            // and node objects
            $id = null;

            if (false === property_exists($element, '@id')) {
                $id = $this->getBlankNodeId();
            } elseif (0 === strncmp($element->{'@id'}, '_:', 2)) {
                $id = $this->getBlankNodeId($element->{'@id'});
            } else {
                $id = $element->{'@id'};
            }
            unset($element->{'@id'});

            // Create node in node map if it doesn't exist yet
            if (false === property_exists($nodeMap->{$activegraph}, $id)) {
                $nodeMap->{$activegraph}->{$id} = new Object();
                $nodeMap->{$activegraph}->{$id}->{'@id'} = $id;
            }

            // Add reference to active property
            if (null !== $activeprty) {
                $reference = new Object();
                $reference->{'@id'} = $id;

                if (null === $list) {
                    $this->mergeIntoProperty(
                        $nodeMap->{$activegraph}->{$activeid},
                        $activeprty,
                        $reference,
                        true,
                        true
                    );
                } else {
                    $this->mergeIntoProperty($list, '@list', $reference, true, false);
                }
            }

            if (property_exists($element, '@type')) {
                $this->mergeIntoProperty($nodeMap->{$activegraph}->{$id}, '@type', $element->{'@type'}, true, true);
                unset($element->{'@type'});
            }

            if (property_exists($element, '@index')) {
                $this->setProperty($nodeMap->{$activegraph}->{$id}, '@index', $element->{'@index'});
                unset($element->{'@index'});
            }

            if (property_exists($element, '@reverse')) {
                $reference = array('@id' => $id);

                // First, add the reverse property to all nodes pointing to this node and then
                // add them to the node mape
                foreach (get_object_vars($element->{'@reverse'}) as $property => $value) {
                    foreach ($value as $val) {
                        $this->mergeIntoProperty($val, $property, (object)$reference, true, true);
                        $this->generateNodeMap($nodeMap, $val, $activegraph);
                    }
                }

                unset($element->{'@reverse'});
            }

            // This node also represent a named graph, process it
            if (property_exists($element, '@graph')) {
                if (self::UNION_GRAPH !== $activegraph) {
                    if (false === property_exists($nodeMap, $id)) {
                        $nodeMap->{$id} = new Object();
                    }

                    $this->generateNodeMap($nodeMap, $element->{'@graph'}, $id);
                } else {
                    $this->generateNodeMap($nodeMap, $element->{'@graph'}, $activegraph);
                }

                unset($element->{'@graph'});
            }

            // Process all other properties in order
            $properties = get_object_vars($element);
            ksort($properties);

            foreach ($properties as $property => $value) {
                if (0 === strncmp($property, '_:', 2)) {
                    $property = $this->getBlankNodeId($property);
                }

                if (false === property_exists($nodeMap->{$activegraph}->{$id}, $property)) {
                    $nodeMap->{$activegraph}->{$id}->{$property} = array();
                }

                $this->generateNodeMap($nodeMap, $value, $activegraph, $id, $property);
            }
        }
    }

    /**
     * Generate a new blank node identifier
     *
     * If an identifier is passed, a new blank node identifier is generated
     * for it and stored for subsequent use. Calling the method with the same
     * identifier (except null) will thus always return the same blank node
     * identifier.
     *
     * @param string $id If available, existing blank node identifier.
     *
     * @return string Returns a blank node identifier.
     */
    private function getBlankNodeId($id = null)
    {
        if ((null !== $id) && isset($this->blankNodeMap[$id])) {
            return $this->blankNodeMap[$id];
        }

        $bnode = '_:b' . $this->blankNodeCounter++;
        $this->blankNodeMap[$id] = $bnode;

        return $bnode;
    }

    /**
     * Flattens a JSON-LD document
     *
     * @param mixed  $element A JSON-LD element to be flattened.
     *
     * @return array An array representing the flattened element.
     */
    public function flatten($element)
    {
        $nodeMap = new Object();
        $nodeMap->{self::DEFAULT_GRAPH} = new Object();

        $this->generateNodeMap($nodeMap, $element);

        $defaultGraph = $nodeMap->{self::DEFAULT_GRAPH};
        unset($nodeMap->{self::DEFAULT_GRAPH});

        // Store named graphs in the @graph property of the node representing
        // the graph in the default graph
        foreach ($nodeMap as $graphName => $graph) {
            if (!isset($defaultGraph->{$graphName})) {
                $defaultGraph->{$graphName} = new Object();
                $defaultGraph->{$graphName}->{'@id'} = $graphName;
            }

            $graph = (array) $graph;
            ksort($graph);

            $defaultGraph->{$graphName}->{'@graph'} = array_values($graph);
        }

        $defaultGraph = (array) $defaultGraph;
        ksort($defaultGraph);

        return array_values($defaultGraph);
    }

    /**
     * Converts an expanded JSON-LD document to RDF quads
     *
     * The result is an array of Quads.
     *
     * @param array $document The expanded JSON-LD document to be transformed into quads.
     *
     * @return Quad[] The extracted quads.
     */
    public function toRdf(array $document)
    {
        $nodeMap = new Object();
        $nodeMap->{Processor::DEFAULT_GRAPH} = new Object();

        $this->generateNodeMap($nodeMap, $document);

        $result = array();

        foreach ($nodeMap as $graphName => $graph) {
            $activegraph = (self::DEFAULT_GRAPH === $graphName)
                ? null
                : new IRI($graphName);

            foreach ($graph as $subject => $node) {
                $activesubj = new IRI($subject);

                foreach ($node as $property => $values) {
                    if ('@id' === $property) {
                        continue;
                    } elseif ('@type' === $property) {
                        $activeprty = new IRI(RdfConstants::RDF_TYPE);
                        foreach ($values as $value) {
                            $result[] = new Quad($activesubj, $activeprty, new IRI($value), $activegraph);
                        }

                        continue;
                    } elseif ('@' === $property[0]) {
                        continue;
                    }

                    $activeprty = new IRI($property);

                    foreach ($values as $value) {
                        if (property_exists($value, '@list')) {
                            $quads = array();
                            $head = $this->listToRdf($value->{'@list'}, $quads, $activegraph);

                            $result[] = new Quad($activesubj, $activeprty, $head, $activegraph);
                            foreach ($quads as $quad) {
                                $result[] = $quad;
                            }
                        } else {
                            $result[] = new Quad($activesubj, $activeprty, $this->elementToRdf($value), $activegraph);
                        }
                    }
                }
            }
        }

        return $result;
    }

    /**
     * Converts a JSON-LD element to a RDF Quad object
     *
     * @param Object $element The element to be converted.
     *
     * @return IRI|TypedValue|LanguageTagged The converted element to be used as Quad object.
     */
    private function elementToRdf(Object $element) {
        if (property_exists($element, '@value')) {
            return Value::fromJsonLd($element);
        }

        return new IRI($element->{'@id'});
    }

    /**
     * Converts a JSON-LD list to a linked RDF list (quads)
     *
     * @param array    $entries The list entries
     * @param array    $quads   The array to be used to hold the linked list
     * @param null|IRI $graph   The graph to be used in the constructed Quads
     *
     * @return IRI Returns the IRI of the head of the list
     */
    private function listToRdf(array $entries, array &$quads, IRI $graph = null) {
        if (0 === count($entries)) {
            return new IRI(RdfConstants::RDF_NIL);
        }

        $head = new IRI($this->getBlankNodeId());
        $quads[] = new Quad($head, new IRI(RdfConstants::RDF_FIRST), $this->elementToRdf($entries[0]), $graph);

        $bnode = $head;
        for ($i = 1, $len = count($entries); $i < $len; $i++) {
            $next = new IRI($this->getBlankNodeId());

            $quads[] = new Quad($bnode, new IRI(RdfConstants::RDF_REST), $next, $graph);
            $quads[] = new Quad($next, new IRI(RdfConstants::RDF_FIRST), $this->elementToRdf($entries[$i]), $graph);

            $bnode = $next;
        }

        $quads[] = new Quad($bnode, new IRI(RdfConstants::RDF_REST), new IRI(RdfConstants::RDF_NIL), $graph);

        return $head;
    }

    /**
     * Converts an array of RDF quads to a JSON-LD document
     *
     * The resulting JSON-LD document will be in expanded form.
     *
     * @param Quad[] $quads The quads to convert
     *
     * @return array The JSON-LD document.
     *
     * @throws InvalidQuadException If the quad is invalid.
     */
    public function fromRdf(array $quads)
    {
        $graphs = new Object();
        $graphs->{self::DEFAULT_GRAPH} = new Object();

        foreach ($quads as $quad) {
            $graphName = self::DEFAULT_GRAPH;

            if ($quad->getGraph()) {
                $graphName = (string) $quad->getGraph();

                // Add a reference to this graph to the default graph if it
                // doesn't exist yet
                if (false === isset($graphs->{self::DEFAULT_GRAPH}->{$graphName})) {
                    $graphs->{self::DEFAULT_GRAPH}->{$graphName} =
                        self::objectToJsonLd($quad->getGraph());
                }
            }

            if (false === isset($graphs->{$graphName})) {
                $graphs->{$graphName} = new Object();
            }
            $graph = $graphs->{$graphName};

            // Subjects and properties are always IRIs (blank nodes are IRIs
            // as well): convert them to a string representation
            $subject = (string) $quad->getSubject();
            $property = (string) $quad->getProperty();
            $object = $quad->getObject();

            // All nodes are stored in the node map
            if (false === isset($graph->{$subject})) {
                $graph->{$subject} = self::objectToJsonLd($quad->getSubject());
            }
            $node = $graph->{$subject};

            // ... as are all objects that are IRIs or blank nodes (except rdf:nil)
            if ($object instanceof IRI) {
                $iri = (string) $object;
                if ((RdfConstants::RDF_NIL !== $iri) && (false === isset($graph->{$iri}))) {
                    $graph->{$iri} = self::objectToJsonLd($object);
                }
            }

            if (($property === RdfConstants::RDF_TYPE) && (false === $this->useRdfType) &&
                ($object instanceof IRI)) {
                self::mergeIntoProperty($node, '@type', (string) $object, true);
            } else {
                if ((RdfConstants::RDF_REST !== $property) &&
                    ($object instanceof IRI) && (RdfConstants::RDF_NIL === (string)$object)) {
                    // rdf:nil represents an empty list if it is not the value of rdf:rest
                    $value = new Object();
                    $value->{'@list'} = array();
                } else {
                    $value = self::objectToJsonLd($object, $this->useNativeTypes, false);
                }
                self::mergeIntoProperty($node, $property, $value, true);

                // If the object is an IRI or blank node it might be the
                // beginning of a list. Store a reference to its usage so
                // that we can replace it with a list object later
                if (($object instanceof IRI) && ($object->getScheme() === '_') &&
                    ($property != RdfConstants::RDF_FIRST) &&
                    ($property != RdfConstants::RDF_REST)) {
                    $graph->{(string) $object}->usages[] = $value;
                }
            }
        }

        // Transform linked lists to @list objects
        $this->createListObjects($graphs);

        // Generate the resulting document starting with the default graph
        $document = array();

        $nodes = get_object_vars($graphs->{self::DEFAULT_GRAPH});
        ksort($nodes);

        foreach ($nodes as $id => $node) {
            unset($node->usages);
            $document[] = $node;

            // is it a named graph?
            if (isset($graphs->{$id})) {
                $node->{'@graph'} = array();

                $graphNodes = $graphs->{$id};
                ksort($nodes);

                foreach ($graphNodes as $gnId => $graphNode) {
                    unset($graphNode->usages);
                    $node->{'@graph'}[] = $graphNode;
                }
            }
        }

        return $document;
    }

    /**
     * Reconstruct @list arrays from linked list structures
     *
     * @param  Object $graphs The graph map
     */
    private function createListObjects($graphs)
    {
        foreach ($graphs as $graphName => $graph) {
            foreach ($graph as $id => $node) {
                // Check if the node is still there or if it has been removed because it was part of a list
                if (false === isset($graph->{$id})) {
                    continue;
                }

                // If this node is a valid list head...
                if (isset($node->usages) && (1 === count($node->usages))) {
                    $value = $node->usages[0];

                    // Initialize empty list. If an error occurs, $list will be set to null
                    $list = array();
                    $eliminatedNodes = array();

                    while (RdfConstants::RDF_NIL !== $id) {
                        // Ensure that the linked list is valid, i.e., the list entry is
                        // represented by a blank node having two properties (4 including
                        // @id and "usages") rdf:first and rdf:rest (both of which have a
                        // single value)
                        if ((null === $node) || (0 !== strncmp($node->{'@id'}, '_:', 2)) ||
                            (4 !== count(get_object_vars($node))) ||
                            (false === property_exists($node, RdfConstants::RDF_FIRST)) ||
                            (false === property_exists($node, RdfConstants::RDF_REST)) ||
                            (count($node->{RdfConstants::RDF_FIRST}) !== 1) ||
                            (count($node->{RdfConstants::RDF_REST}) !== 1) ||
                            (false === isset($node->{RdfConstants::RDF_REST}[0]->{'@id'})) ||
                            (true === in_array($id, $eliminatedNodes))) {
                            $list = null;
                            break;
                        }

                        $list[] = $node->{RdfConstants::RDF_FIRST}[0];
                        $eliminatedNodes[] = $node->{'@id'};

                        $id = $node->{RdfConstants::RDF_REST}[0]->{'@id'};
                        $node = (isset($graph->{$id})) ? $graph->{$id} : null;
                    }

                    if (null === $list) {
                        continue;
                    }

                    // and replace the object in the nodeMap with the list
                    unset($value->{'@id'});
                    $value->{'@list'} = $list;

                    foreach ($eliminatedNodes as $id) {
                        unset($graph->{$id});
                    }
                }
            }
        }
    }

    /**
     * Frames a JSON-LD document according a supplied frame
     *
     * @param object $element A JSON-LD element to be framed.
     * @param mixed  $frame   The frame.
     *
     * @return array $result The framed element in expanded form.
     *
     * @throws ParseException   If the JSON-LD document or context couldn't be parsed.
     * @throws SyntaxException  If the JSON-LD document or context contains syntax errors.
     * @throws ProcessException If framing failed.
     */
    public function frame($element, $frame)
    {
        if ((false === is_array($frame)) || (1 !== count($frame)) || (false === is_object($frame[0]))) {
            throw new SyntaxException('The frame is invalid. It must be a single object.', $frame);
        }

        $frame = $frame[0];

        $options = new Object();
        $options->{'@embed'} = true;
        $options->{'@embedChildren'} = true;   // TODO Change this as soon as the tests haven been updated

        foreach (self::$framingKeywords as $keyword) {
            if (property_exists($frame, $keyword)) {
                $options->{$keyword} = $frame->{$keyword};
                unset($frame->{$keyword});
            } elseif (false === property_exists($options, $keyword)) {
                $options->{$keyword} = false;
            }
        }

        $procOptions = new Object();
        $procOptions->base = (string) $this->baseIri;  // TODO Check which base IRI to use
        $procOptions->compactArrays = $this->compactArrays;
        $procOptions->optimize = $this->optimize;
        $procOptions->useNativeTypes = $this->useNativeTypes;
        $procOptions->useRdfType = $this->useRdfType;
        $procOptions->documentFactory = $this->documentFactory;

        $processor = new Processor($procOptions);

        $graph = self::UNION_GRAPH;
        if (property_exists($frame, '@graph')) {
            $graph = self::DEFAULT_GRAPH;
        }

        $nodeMap = new Object();
        $nodeMap->{$graph} = new Object();
        $processor->generateNodeMap($nodeMap, $element, $graph);

        // Sort the node map to ensure a deterministic output
        // TODO Move this to a separate function as basically the same is done in flatten()?
        $nodeMap = (array) $nodeMap;
        foreach ($nodeMap as $graphName => &$nodes) {
            $nodes = (array) $nodes;
            ksort($nodes);
            $nodes = (object) $nodes;
        }
        $nodeMap = (object) $nodeMap;

        unset($processor);

        $result = array();

        foreach ($nodeMap->{$graph} as $node) {
            $this->nodeMatchesFrame($node, $frame, $options, $nodeMap, $graph, $result);
        }

        return $result;
    }

    /**
     * Checks whether a node matches a frame or not.
     *
     * @param object $node    The node.
     * @param object $frame   The frame.
     * @param object $options The current framing options.
     * @param object $nodeMap The node map.
     * @param string $graph   The currently used graph.
     * @param array  $parent  The parent to which matching results should be added.
     * @param array  $path    The path of already processed nodes.
     *
     * @return bool Returns true if the node matches the frame, otherwise false.
     */
    private function nodeMatchesFrame($node, $frame, $options, $nodeMap, $graph, &$parent, $path = array())
    {
        // TODO How should lists be handled? Is the @list required in the frame (current behavior) or not?
        // https://github.com/json-ld/json-ld.org/issues/110
        // TODO Add support for '@omitDefault'?
        $filter = null;
        if (null !== $frame) {
            $filter = get_object_vars($frame);
        }

        $result = new Object();

        // Make sure that @id is always in the result if the node matches the filter
        if (property_exists($node, '@id')) {
            $result->{'@id'} = $node->{'@id'};

            if ((null === $filter) && in_array($node->{'@id'}, $path)) {
                $parent[] = $result;

                return true;
            }

            $path[] = $node->{'@id'};
        }

        // If no filter is specified, simply return the passed node - {} is a wildcard
        if ((null === $filter) || (0 === count($filter))) {
            // TODO What effect should @explicit have with a wildcard match?
            if (is_object($node)) {
                if ((true === $options->{'@embed'}) || (false === property_exists($node, '@id'))) {
                    $this->addMissingNodeProperties($node, $options, $nodeMap, $graph, $result, $path);
                }

                $parent[] = $result;
            } else {
                $parent[] = $node;
            }

            return true;
        }

        foreach ($filter as $property => $validValues) {
            if (is_array($validValues) && (0 === count($validValues))) {
                if (property_exists($node, $property) ||
                    (('@graph' === $property) && isset($result->{'@id'}) &&
                     property_exists($nodeMap, $result->{'@id'}))) {
                    return false;  // [] says that the property must not exist but it does
                }

                continue;
            }

            // If the property does not exist or is empty
            if ((false === property_exists($node, $property)) || (0 === count($node->{$property}))) {
                // first check if it's @graph and whether the referenced graph exists
                if ('@graph' === $property) {
                    if (isset($result->{'@id'}) && property_exists($nodeMap, $result->{'@id'})) {
                        $result->{'@graph'} = array();
                        $match = false;

                        foreach ($nodeMap->{$result->{'@id'}} as $item) {
                            foreach ($validValues as $validValue) {
                                $match |= $this->nodeMatchesFrame(
                                    $item,
                                    $validValue,
                                    $options,
                                    $nodeMap,
                                    $result->{'@id'},
                                    $result->{'@graph'}
                                );
                            }
                        }

                        if (false === $match) {
                            return false;
                        } else {
                            continue;  // with next property
                        }
                    } else {
                        // the referenced graph doesn't exist
                        return false;
                    }
                }

                // otherwise, look if we have a default value for it
                if (false === is_array($validValues)) {
                    $validValues = array($validValues);
                }

                $defaultFound = false;
                foreach ($validValues as $validValue) {
                    if (is_object($validValue) && property_exists($validValue, '@default')) {
                        if (null === $validValue->{'@default'}) {
                            $result->{$property} = new Object();
                            $result->{$property}->{'@null'} = true;
                        } else {
                            $result->{$property} = (is_array($validValue->{'@default'}))
                                ? $validValue->{'@default'}
                                : array($validValue->{'@default'});
                        }
                        $defaultFound = true;
                        break;
                    }
                }

                if (true === $defaultFound) {
                    continue;
                }

                return false;  // required property does not exist and no default value was found
            }

            // Check whether the values of the property match the filter
            $match = false;
            $result->{$property} = array();

            if (false === is_array($validValues)) {
                if ($node->{$property} === $validValues) {
                    $result->{$property} = $node->{$property};
                    continue;
                } else {
                    return false;
                }
            }

            foreach ($validValues as $validValue) {
                if (is_object($validValue)) {
                    // Extract framing options from subframe ($validValue is a subframe)
                    $validValue = clone $validValue;
                    $newOptions = clone $options;
                    unset($newOptions->{'@default'});

                    foreach (self::$framingKeywords as $keyword) {
                        if (property_exists($validValue, $keyword)) {
                            $newOptions->{$keyword} = $validValue->{$keyword};
                            unset($validValue->{$keyword});
                        }
                    }

                    $nodeValues = $node->{$property};
                    if (false === is_array($nodeValues)) {
                        $nodeValues = array($nodeValues);
                    }

                    foreach ($nodeValues as $value) {
                        if (is_object($value) && property_exists($value, '@id')) {
                            $match |= $this->nodeMatchesFrame(
                                $nodeMap->{$graph}->{$value->{'@id'}},
                                $validValue,
                                $newOptions,
                                $nodeMap,
                                $graph,
                                $result->{$property},
                                $path
                            );
                        } else {
                            $match |= $this->nodeMatchesFrame(
                                $value,
                                $validValue,
                                $newOptions,
                                $nodeMap,
                                $graph,
                                $result->{$property},
                                $path
                            );
                        }
                    }
                } elseif (is_array($validValue)) {
                    throw new SyntaxException(
                        "Invalid frame detected. Property \"$property\" must not be an array of arrays.",
                        $frame
                    );
                } else {
                    // This will just catch non-expanded IRIs for @id and @type
                    $nodeValues = $node->{$property};
                    if (false === is_array($nodeValues)) {
                        $nodeValues = array($nodeValues);
                    }

                    if (in_array($validValue, $nodeValues)) {
                        $match = true;
                        $result->{$property} = $node->{$property};
                    }
                }
            }

            if (false === $match) {
                return false;
            }
        }

        // Discard subtree if this object should not be embedded
        if ((false === $options->{'@embed'}) && property_exists($node, '@id')) {
            $result = new Object();
            $result->{'@id'} = $node->{'@id'};
            $parent[] = $result;

            return true;
        }

        // all properties matched the filter, add the properties of the
        // node which haven't been added yet
        if (false === $options->{'@explicit'}) {
            $this->addMissingNodeProperties($node, $options, $nodeMap, $graph, $result, $path);
        }

        $parent[] = $result;

        return true;
    }

    /**
     * Adds all properties from node to result if they haven't been added yet
     *
     * @param object $node    The node whose properties should processed.
     * @param object $options The current framing options.
     * @param object $nodeMap The node map.
     * @param string $graph   The currently used graph.
     * @param array  $result  The object to which the properties should be added.
     * @param array  $path    The path of already processed nodes.
     */
    private function addMissingNodeProperties($node, $options, $nodeMap, $graph, &$result, $path)
    {
        foreach ($node as $property => $value) {
            if (property_exists($result, $property)) {
                continue; // property has already been added
            }

            if (true === $options->{'@embedChildren'}) {
                if (false === is_array($value)) {
                    $result->{$property} = unserialize(serialize($value));  // create a deep-copy
                    continue;
                }

                $result->{$property} = array();
                foreach ($value as $item) {
                    if (is_object($item)) {
                        if (property_exists($item, '@id')) {
                            $item = $nodeMap->{$graph}->{$item->{'@id'}};
                        }

                        $this->nodeMatchesFrame($item, null, $options, $nodeMap, $graph, $result->{$property}, $path);
                    } else {
                        $result->{$property}[] = $item;
                    }
                }

            } else {
                // TODO Perform deep object copy??
                $result->{$property} = unserialize(serialize($value));  // create a deep-copy
            }
        }
    }

    /**
     * Adds a property to an object if it doesn't exist yet
     *
     * If the property already exists, an exception is thrown as otherwise
     * the existing value would be lost.
     *
     * @param object $object   The object.
     * @param string $property The name of the property.
     * @param mixed  $value    The value of the property.
     *
     * @throws SyntaxException If the property exists already JSON-LD.
     */
    private static function setProperty(&$object, $property, $value, $origProperty = null)
    {
        if ($origProperty) {
            if (property_exists($object, $origProperty))
            {
                throw new SyntaxException(
                    "Object already contains a property \"$origProperty\".",
                    $object);
            }

            $object->{$origProperty} = new \stdClass();
            $object->{$origProperty}->{'__iri'} = $property;
            $object->{$origProperty}->{'__value'} = $value;

            return;
        }

        if (property_exists($object, $property) &&
            (false === self::subtreeEquals($object->{$property}, $value))) {
            throw new SyntaxException("Object already contains a property \"$property\".", $object);
        }

        $object->{$property} = $value;
    }

    /**
     * Merges a value into a property of an object
     *
     * @param object $object      The object.
     * @param string $property    The name of the property to which the value should be merged into.
     * @param mixed  $value       The value to merge into the property.
     * @param bool   $alwaysArray If set to true, the resulting property will always be an array.
     * @param bool   $unique      If set to true, the value is only added if it doesn't exist yet.
     */
    private static function mergeIntoProperty(&$object, $property, $value, $alwaysArray = false, $unique = false)
    {
        // No need to add a null value
        if (null === $value) {
            return;
        }

        if (is_array($value)) {
            // Make sure empty arrays are created since we preserve them in expansion
            if ((0 === count($value)) && (false === property_exists($object, $property))) {
                $object->{$property} = array();
            }

            foreach ($value as $val) {
                static::mergeIntoProperty($object, $property, $val, $alwaysArray, $unique);
            }

            return;
        }

        if (property_exists($object, $property)) {
            if (false === is_array($object->{$property})) {
                $object->{$property} = array($object->{$property});
            }

            if ($unique) {
                foreach ($object->{$property} as $item) {
                    if (self::subtreeEquals($item, $value)) {
                        return;
                    }
                }
            }

            $object->{$property}[] = $value;
        } else {
            $object->{$property} = ($alwaysArray) ? array($value) : $value;
        }
    }

    /**
     * Compares two values by their length and then lexicographically
     *
     * If two strings have different lengths, the shorter one will be
     * considered less than the other. If they have the same length, they
     * are compared lexicographically.
     *
     * @param mixed $a Value A.
     * @param mixed $b Value B.
     *
     * @return int If value A is shorter than value B, -1 will be returned; if it's
     *             longer 1 will be returned. If both values have the same length
     *             and value A is considered lexicographically less, -1 will be
     *             returned, if they are equal 0 will be returned, otherwise 1
     *             will be returned.
     */
    private static function sortTerms($a, $b)
    {
        $lenA = strlen($a);
        $lenB = strlen($b);

        if ($lenA < $lenB) {
            return -1;
        } elseif ($lenA === $lenB) {
            return strcmp($a, $b);
        } else {
            return 1;
        }
    }

    /**
     * Converts an object to a JSON-LD representation
     *
     * Only {@link IRI IRIs}, {@link LanguageTaggedString language-tagged strings},
     * and {@link TypedValue typed values} are converted by this method. All
     * other objects are returned as-is.
     *
     * @param object  $object         The object to convert.
     * @param boolean $useNativeTypes If set to true, native types are used
     *                                for xsd:integer, xsd:double, and
     *                                xsd:boolean, otherwise typed strings
     *                                will be used instead.
     * @param boolean $addUsages      If set to true, an "usages" property
     *                                is added to the resulting JSON-LD object
     *                                if an IRI has been passed as object. This
     *                                is used for the construction of @list
     *                                objects.
     *
     * @return mixed The JSON-LD representation of the object.
     */
    private static function objectToJsonLd($object, $useNativeTypes = true, $addUsages = true)
    {
        if ($object instanceof IRI) {
            $iri = (string) $object;
            $result = new Object();

            $result->{'@id'} = $iri;

            if ($addUsages) {
                $result->usages = array();
            }

            return $result;
        } elseif ($object instanceof Value) {
            return $object->toJsonLd($useNativeTypes);
        }

        return $object;
    }
}<|MERGE_RESOLUTION|>--- conflicted
+++ resolved
@@ -365,16 +365,12 @@
 
             // Make sure to keep framing keywords if a frame is being expanded
             if ($frame && in_array($expProperty, self::$framingKeywords)) {
-<<<<<<< HEAD
-                self::setProperty($element, $expProperty, $value, ($debug) ? $property : null);
-=======
                 // and that the default value is expanded
                 if ('@default' === $expProperty) {
-                    $this->expand($value, $activectx, $activeprty, $frame);
-                }
-
-                self::setProperty($element, $expProperty, $value);
->>>>>>> bb67e4e0
+                    $this->expand($value, $activectx, $activeprty, $frame, $debug);
+                }
+
+                self::setProperty($element, $expProperty, $value, ($debug) ? $property : null);
                 continue;
             }
 
